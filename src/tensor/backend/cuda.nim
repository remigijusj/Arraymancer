--- conflicted
+++ resolved
@@ -20,11 +20,7 @@
 
 # Data structures to ease interfacing with Cuda and kernels
 
-<<<<<<< HEAD
-proc cudaMalloc[T](size: int): ptr T {.noSideEffect, inline.}=
-=======
 proc cudaMalloc*[T](size: Natural): ptr T {.noSideEffect, inline.}=
->>>>>>> 6d95afbd
   ## Internal proc.
   ## Wrap CudaMAlloc(var pointer, size) -> Error_code
   let s = size * sizeof(T)
