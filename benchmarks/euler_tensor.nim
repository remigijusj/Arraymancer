import math, times, strformat
import ../src/arraymancer

const
  dz = 0.01
  z = 100
  spaceSteps = int(z / dz)
  timeSteps = 50000
  dt = 0.12 / timeSteps
  alpha = 2.0
  startingTemp = 30.0
  oscillations = 20.0
  a_dz2 = alpha / dz^2


proc f(T: Tensor[float]): Tensor[float] =
  a_dz2 * (T[_, 0..^3] - 2.0 * T[_, 1..^2] + T[_, 2..^1])

proc eulerSolve(Ts: var Tensor[float]) =
  for t in 0 ..< timeSteps-1:
    Ts[t+1, 1..^2] = Ts[t, 1..^2] + dt * f(Ts[t, _])
    Ts[t+1, ^1] = Ts[t+1, ^2]

proc main() =
<<<<<<< HEAD
  var Ts = newTensorWith[float]([timeSteps, spaceSteps], startingTemp)
=======
  var
    # Ts = newTensorWith[float]([timeSteps, spaceSteps], startingTemp) # This cut to 10 sec
    Ts = startingTemp * ones[float](timeSteps, spaceSteps)
>>>>>>> 5f2cb79d

  for j in 0 ..< timeSteps:
    Ts[j, 0] = startingTemp - oscillations * sin(2.0 * PI * j.float / timeSteps)

  Ts.eulerSolve()

let start = cpuTime()
main()
let stop = cpuTime()

let elapsed = stop - start
echo &"Arraymancer Euler solve - time taken: {elapsed} seconds"


# Measurement on i7-970 (Hexa core 3.2GHz)
# Arraymancer Euler solve - time taken: 5.857952 seconds
# 6.01s, 3882.8Mb <|MERGE_RESOLUTION|>--- conflicted
+++ resolved
@@ -22,13 +22,7 @@
     Ts[t+1, ^1] = Ts[t+1, ^2]
 
 proc main() =
-<<<<<<< HEAD
   var Ts = newTensorWith[float]([timeSteps, spaceSteps], startingTemp)
-=======
-  var
-    # Ts = newTensorWith[float]([timeSteps, spaceSteps], startingTemp) # This cut to 10 sec
-    Ts = startingTemp * ones[float](timeSteps, spaceSteps)
->>>>>>> 5f2cb79d
 
   for j in 0 ..< timeSteps:
     Ts[j, 0] = startingTemp - oscillations * sin(2.0 * PI * j.float / timeSteps)
@@ -45,4 +39,4 @@
 
 # Measurement on i7-970 (Hexa core 3.2GHz)
 # Arraymancer Euler solve - time taken: 5.857952 seconds
-# 6.01s, 3882.8Mb +# 6.01s, 3882.8Mb